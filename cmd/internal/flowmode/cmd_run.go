package flowmode

import (
	"context"
	"errors"
	"fmt"
	"github.com/grafana/agent/pkg/module"
	"net"
	"net/http"
	"os"
	"os/signal"
	"path"
	"sync"
	"syscall"

	"github.com/grafana/agent/web/api"
	"github.com/grafana/agent/web/ui"
	"github.com/rfratto/ckit/memconn"
	"go.opentelemetry.io/otel"
	"golang.org/x/exp/maps"
	"golang.org/x/net/http2"
	"golang.org/x/net/http2/h2c"

	"github.com/fatih/color"
	"github.com/go-kit/log/level"
	"github.com/gorilla/mux"
	"github.com/grafana/agent/pkg/cluster"
	"github.com/grafana/agent/pkg/config/instrumentation"
	"github.com/grafana/agent/pkg/flow"
	"github.com/grafana/agent/pkg/flow/logging"
	"github.com/grafana/agent/pkg/flow/tracing"
	"github.com/grafana/agent/pkg/river/diag"
	"github.com/grafana/agent/pkg/usagestats"
	"github.com/prometheus/client_golang/prometheus"
	"github.com/prometheus/client_golang/prometheus/promhttp"
	"github.com/spf13/cobra"
	"go.opentelemetry.io/contrib/instrumentation/github.com/gorilla/mux/otelmux"

	// Install Components
	_ "github.com/grafana/agent/component/all"
)

func runCommand() *cobra.Command {
	r := &flowRun{
		inMemoryAddr:     "agent.internal:12345",
		httpListenAddr:   "127.0.0.1:12345",
		storagePath:      "data-agent/",
		uiPrefix:         "/",
		disableReporting: false,
	}

	cmd := &cobra.Command{
		Use:   "run [flags] file",
		Short: "Run Grafana Agent Flow",
		Long: `The run subcommand runs Grafana Agent Flow in the foreground until an interrupt
is received.

run must be provided an argument pointing at the River file to use. If the
River file wasn't specified, can't be loaded, or contains errors, run will exit
immediately.

run starts an HTTP server which can be used to debug Grafana Agent Flow or
force it to reload (by sending a GET or POST request to /-/reload). The listen
address can be changed through the --server.http.listen-addr flag.

By default, the HTTP server exposes a debugging UI at /. The path of the
debugging UI can be changed by providing a different value to
--server.http.ui-path-prefix.

Additionally, the HTTP server exposes the following debug endpoints:

  /debug/pprof   Go performance profiling tools

If reloading the config file fails, Grafana Agent Flow will continue running in
its last valid state. Components which failed may be be listed as unhealthy,
depending on the nature of the reload error.
`,
		Args:         cobra.ExactArgs(1),
		SilenceUsage: true,

		RunE: func(cmd *cobra.Command, args []string) error {
			return r.Run(args[0])
		},
	}

	cmd.Flags().
		StringVar(&r.httpListenAddr, "server.http.listen-addr", r.httpListenAddr, "Address to listen for HTTP traffic on")
	cmd.Flags().StringVar(&r.inMemoryAddr, "server.http.memory-addr", r.inMemoryAddr, "Address to listen for in-memory HTTP traffic on. Change if it collides with a real address")
	cmd.Flags().StringVar(&r.storagePath, "storage.path", r.storagePath, "Base directory where components can store data")
	cmd.Flags().StringVar(&r.uiPrefix, "server.http.ui-path-prefix", r.uiPrefix, "Prefix to serve the HTTP UI at")
	cmd.Flags().
		BoolVar(&r.clusterEnabled, "cluster.enabled", r.clusterEnabled, "Start in clustered mode")
	cmd.Flags().
		StringVar(&r.clusterJoinAddr, "cluster.advertise-address", r.clusterAdvAddr, "Address to advertise to the cluster")
	cmd.Flags().
		StringVar(&r.clusterJoinAddr, "cluster.join-addresses", r.clusterJoinAddr, "Comma-separated list of addresses to join the cluster at")
	cmd.Flags().
		BoolVar(&r.disableReporting, "disable-reporting", r.disableReporting, "Disable reporting of enabled components to Grafana.")
	return cmd
}

type flowRun struct {
	inMemoryAddr     string
	httpListenAddr   string
	storagePath      string
	uiPrefix         string
	disableReporting bool
	clusterEnabled   bool
	clusterAdvAddr   string
	clusterJoinAddr  string
}

func (fr *flowRun) Run(configFile string) error {
	var wg sync.WaitGroup
	defer wg.Wait()

	ctx, cancel := interruptContext()
	defer cancel()

	if configFile == "" {
		return fmt.Errorf("file argument not provided")
	}

	logSink, err := logging.WriterSink(os.Stderr, logging.DefaultSinkOptions)
	if err != nil {
		return fmt.Errorf("building logger: %w", err)
	}
	l := logging.New(logSink)

	t, err := tracing.New(tracing.DefaultOptions)
	if err != nil {
		return fmt.Errorf("building tracer: %w", err)
	}

	// Set the global tracer provider to catch global traces, but ideally things
	// use the tracer provider given to them so the appropriate attributes get
	// injected.
	otel.SetTracerProvider(t)

	// Immediately start the tracer.
	go func() {
		err := t.Run(ctx)
		if err != nil {
			level.Error(l).Log("msg", "running tracer returned an error", "err", err)
		}
	}()

	// TODO(rfratto): many of the dependencies we import register global metrics,
	// even when their code isn't being used. To reduce the number of series
	// generated by the agent, we should switch to a custom registry.
	//
	// Before doing this, we need to ensure that anything using the default
	// registry that we want to keep can be given a custom registry so desired
	// metrics are still exposed.
	reg := prometheus.DefaultRegisterer
	reg.MustRegister(newResourcesCollector(l))

	clusterer, err := cluster.New(l, reg, fr.clusterEnabled, fr.httpListenAddr, fr.clusterAdvAddr, fr.clusterJoinAddr)
	if err != nil {
		return fmt.Errorf("building clusterer: %w", err)
	}

	// In-memory listener, used for inner HTTP traffic without the network.
	memLis := memconn.NewListener(nil)

	f := flow.New(flow.Options{
		LogSink:        logSink,
		Tracer:         t,
		Clusterer:      clusterer,
		DataPath:       fr.storagePath,
		Reg:            reg,
		HTTPPathPrefix: "/api/v0/component/",
<<<<<<< HEAD
		HTTPListenAddr: fr.httpListenAddr,
		Controller: module.NewModule(&module.Options{
			LogSink:   logSink,
			Tracer:    t,
			Clusterer: clusterer,
			Reg:       reg,
		}),
=======
		HTTPListenAddr: fr.inMemoryAddr,

		// Send requests to fr.inMemoryAddr directly to our in-memory listener.
		DialFunc: func(ctx context.Context, network, address string) (net.Conn, error) {
			switch address {
			case fr.inMemoryAddr:
				return memLis.DialContext(ctx)
			default:
				return (&net.Dialer{}).DialContext(ctx, network, address)
			}
		},
>>>>>>> 4250181a
	})

	reload := func() error {
		flowCfg, err := loadFlowFile(configFile)
		defer instrumentation.InstrumentLoad(err == nil)

		if err != nil {
			return fmt.Errorf("reading config file %q: %w", configFile, err)
		}
		if err := f.LoadFile(flowCfg, nil); err != nil {
			return fmt.Errorf("error during the initial gragent load: %w", err)
		}

		return nil
	}

	// Flow controller
	{
		wg.Add(1)
		go func() {
			defer wg.Done()
			f.Run(ctx)
		}()
	}

	// HTTP server
	{
		// Network listener.
		netLis, err := net.Listen("tcp", fr.httpListenAddr)
		if err != nil {
			return fmt.Errorf("failed to listen on %s: %w", fr.httpListenAddr, err)
		}

		r := mux.NewRouter()
		r.Use(otelmux.Middleware(
			"grafana-agent",
			otelmux.WithTracerProvider(t),
		))

		r.Handle("/metrics", promhttp.Handler())
		r.PathPrefix("/debug/pprof").Handler(http.DefaultServeMux)
		r.PathPrefix("/api/v0/component/{id}/").Handler(f.ComponentHandler())

		// Register routes for the clusterer.
		cr, ch := clusterer.Node.Handler()
		r.PathPrefix(cr).Handler(ch)

		r.HandleFunc("/-/ready", func(w http.ResponseWriter, _ *http.Request) {
			if f.Ready() {
				w.WriteHeader(http.StatusOK)
				fmt.Fprintf(w, "Agent is Ready.\n")
			} else {
				w.WriteHeader(http.StatusServiceUnavailable)
				fmt.Fprint(w, "Config failed to load.\n")
			}
		})

		r.HandleFunc("/-/reload", func(w http.ResponseWriter, _ *http.Request) {
			level.Info(l).Log("msg", "reload requested via /-/reload endpoint")
			defer level.Info(l).Log("msg", "config reloaded")

			err := reload()
			if err != nil {
				http.Error(w, err.Error(), http.StatusBadRequest)
				return
			}
			fmt.Fprintln(w, "config reloaded")
		}).Methods(http.MethodGet, http.MethodPost)

		// Register Routes must be the last
		fa := api.NewFlowAPI(f, r)
		fa.RegisterRoutes(path.Join(fr.uiPrefix, "/api/v0/web"), r)

		// NOTE(rfratto): keep this at the bottom of all other routes, otherwise it
		// will take precedence over anything else mapped in uiPrefix.
		ui.RegisterRoutes(fr.uiPrefix, r)

		srv := &http.Server{Handler: h2c.NewHandler(r, &http2.Server{})}

		level.Info(l).Log("msg", "now listening for http traffic", "addr", fr.httpListenAddr)

		listeners := []net.Listener{netLis, memLis}
		for _, lis := range listeners {
			wg.Add(1)
			go func(lis net.Listener) {
				defer wg.Done()
				defer cancel()

				if err := srv.Serve(lis); err != nil {
					level.Info(l).Log("msg", "http server closed", "addr", lis.Addr(), "err", err)
				}
			}(lis)
		}

		defer func() { _ = srv.Shutdown(ctx) }()
	}

	// Report usage of enabled components
	if !fr.disableReporting {
		reporter, err := usagestats.NewReporter(l)
		if err != nil {
			return fmt.Errorf("failed to create reporter: %w", err)
		}
		go func() {
			err := reporter.Start(ctx, getEnabledComponentsFunc(f))
			if err != nil {
				level.Error(l).Log("msg", "failed to start reporter", "err", err)
			}
		}()
	}

	// Perform the initial reload. This is done after starting the HTTP server so
	// that /metric and pprof endpoints are available while the Flow controller
	// is loading.
	if err := reload(); err != nil {
		var diags diag.Diagnostics
		if errors.As(err, &diags) {
			bb, _ := os.ReadFile(configFile)

			p := diag.NewPrinter(diag.PrinterConfig{
				Color:              !color.NoColor,
				ContextLinesBefore: 1,
				ContextLinesAfter:  1,
			})
			_ = p.Fprint(os.Stderr, map[string][]byte{configFile: bb}, diags)

			// Print newline after the diagnostics.
			fmt.Println()

			return fmt.Errorf("could not perform the initial load successfully")
		}

		// Exit if the initial load files
		return err
	}

	reloadSignal := make(chan os.Signal, 1)
	signal.Notify(reloadSignal, syscall.SIGHUP)
	defer signal.Stop(reloadSignal)

	for {
		select {
		case <-ctx.Done():
			return nil
		case <-reloadSignal:
			if err := reload(); err != nil {
				level.Error(l).Log("msg", "failed to reload config", "err", err)
			} else {
				level.Info(l).Log("msg", "config reloaded")
			}
		}
	}
}

// getEnabledComponentsFunc returns a function that gets the current enabled components
func getEnabledComponentsFunc(f *flow.Flow) func() map[string]interface{} {
	return func() map[string]interface{} {
		infos := f.ComponentInfos()
		components := map[string]struct{}{}
		for _, info := range infos {
			components[info.Name] = struct{}{}
		}
		return map[string]interface{}{"enabled-components": maps.Keys(components)}
	}
}

func loadFlowFile(filename string) (*flow.File, error) {
	bb, err := os.ReadFile(filename)
	if err != nil {
		return nil, err
	}

	instrumentation.InstrumentConfig(bb)

	return flow.ReadFile(filename, bb)
}

func interruptContext() (context.Context, context.CancelFunc) {
	ctx, cancel := context.WithCancel(context.Background())

	go func() {
		defer cancel()
		sig := make(chan os.Signal, 1)
		signal.Notify(sig, os.Interrupt)
		select {
		case <-sig:
		case <-ctx.Done():
		}
		signal.Stop(sig)

		fmt.Fprintln(os.Stderr, "interrupt received")
	}()

	return ctx, cancel
}<|MERGE_RESOLUTION|>--- conflicted
+++ resolved
@@ -170,15 +170,6 @@
 		DataPath:       fr.storagePath,
 		Reg:            reg,
 		HTTPPathPrefix: "/api/v0/component/",
-<<<<<<< HEAD
-		HTTPListenAddr: fr.httpListenAddr,
-		Controller: module.NewModule(&module.Options{
-			LogSink:   logSink,
-			Tracer:    t,
-			Clusterer: clusterer,
-			Reg:       reg,
-		}),
-=======
 		HTTPListenAddr: fr.inMemoryAddr,
 
 		// Send requests to fr.inMemoryAddr directly to our in-memory listener.
@@ -190,7 +181,12 @@
 				return (&net.Dialer{}).DialContext(ctx, network, address)
 			}
 		},
->>>>>>> 4250181a
+		Controller: module.NewModule(&module.Options{
+			LogSink:   logSink,
+			Tracer:    t,
+			Clusterer: clusterer,
+			Reg:       reg,
+		}),
 	})
 
 	reload := func() error {
