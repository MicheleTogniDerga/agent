--- conflicted
+++ resolved
@@ -203,31 +203,23 @@
 	logger := server.NewLogger(defaultCfg.Server)
 	testProvider := testRemoteConfigProvider{InitialConfig: &am}
 	testProvider.fetchedConfigBytesToReturn = invalidCfgBytes
-<<<<<<< HEAD
 	testProvider.cachedConfigToReturn = cachedConfig
 
 	// flagset is required because some default values are extracted from it.
 	// In addition, some flags are defined as dependencies for validation
 	fs := flag.NewFlagSet("test", flag.ExitOnError)
 	features.Register(fs, allFeatures)
-	DefaultConfig.RegisterFlags(fs)
-=======
-	testProvider.cachedConfigToReturn = &defaultCfg
->>>>>>> a2d4601e
+	defaultCfg.RegisterFlags(fs)
 
 	cfg, err := getRemoteConfig(true, &testProvider, logger, fs, []string{}, "test")
 	assert.NoError(t, err)
 	assert.False(t, testProvider.didCacheRemoteConfig)
 
 	// check that the returned config is the cached one
-<<<<<<< HEAD
 	// Note: Validate is required for the comparison as it mutates the config (probably needs refactor)
-	expected := DefaultConfig
+	expected := defaultCfg
 	expected.Validate(fs)
 	assert.True(t, util.CompareYAML(*cfg, expected))
-=======
-	assert.True(t, util.CompareYAML(*cfg, defaultCfg))
->>>>>>> a2d4601e
 }
 
 func TestGetRemoteConfig_RemoteFetchFails(t *testing.T) {
@@ -237,41 +229,29 @@
 	logger := server.NewLogger(defaultCfg.Server)
 	testProvider := testRemoteConfigProvider{InitialConfig: &am}
 	testProvider.fetchedConfigErrorToReturn = errors.New("connection refused")
-<<<<<<< HEAD
 	testProvider.cachedConfigToReturn = cachedConfig
 
 	// flagset is required because some default values are extracted from it.
 	// In addition, some flags are defined as dependencies for validation
 	fs := flag.NewFlagSet("test", flag.ExitOnError)
 	features.Register(fs, allFeatures)
-	DefaultConfig.RegisterFlags(fs)
-=======
-	testProvider.cachedConfigToReturn = &defaultCfg
->>>>>>> a2d4601e
+	defaultCfg.RegisterFlags(fs)
 
 	cfg, err := getRemoteConfig(true, &testProvider, logger, fs, []string{}, "test")
 	assert.NoError(t, err)
 	assert.False(t, testProvider.didCacheRemoteConfig)
 
 	// check that the returned config is the cached one
-<<<<<<< HEAD
 	// Note: Validate is required for the comparison as it mutates the config (probably needs refactor)
-	expected := DefaultConfig
+	expected := defaultCfg
 	expected.Validate(fs)
 	assert.True(t, util.CompareYAML(*cfg, expected))
 }
 
 func TestGetRemoteConfig_SemanticallyInvalidBaseConfig(t *testing.T) {
+	defaultCfg := DefaultConfig()
+
 	// this is semantically invalid because it has two scrape_configs with
-=======
-	assert.True(t, util.CompareYAML(*cfg, defaultCfg))
-}
-
-func TestGetRemoteConfig_InvalidRemoteConfig(t *testing.T) {
-	defaultCfg := DefaultConfig()
-
-	// this is invalid because it has two scrape_configs with
->>>>>>> a2d4601e
 	// the same job_name
 	invalidConfig := `
 base_config: |
@@ -292,7 +272,7 @@
 	invalidCfgBytes := []byte(invalidConfig)
 
 	am := validAgentManagementConfig
-	logger := server.NewLogger(&server.DefaultConfig)
+	logger := server.NewLogger(defaultCfg.Server)
 	testProvider := testRemoteConfigProvider{InitialConfig: &am}
 	testProvider.fetchedConfigBytesToReturn = invalidCfgBytes
 	testProvider.cachedConfigToReturn = cachedConfig
@@ -301,7 +281,7 @@
 	// In addition, some flags are defined as dependencies for validation
 	fs := flag.NewFlagSet("test", flag.ExitOnError)
 	features.Register(fs, allFeatures)
-	DefaultConfig.RegisterFlags(fs)
+	defaultCfg.RegisterFlags(fs)
 
 	cfg, err := getRemoteConfig(true, &testProvider, logger, fs, []string{}, "test")
 	assert.NoError(t, err)
@@ -309,12 +289,14 @@
 
 	// check that the returned config is the cached one
 	// Note: Validate is required for the comparison as it mutates the config (probably needs refactor)
-	expected := DefaultConfig
+	expected := defaultCfg
 	expected.Validate(fs)
 	assert.True(t, util.CompareYAML(*cfg, expected))
 }
 
 func TestGetRemoteConfig_InvalidSnippet(t *testing.T) {
+	defaultCfg := DefaultConfig()
+
 	invalidConfig := `
 base_config: |
   server:
@@ -332,45 +314,42 @@
 	logger := server.NewLogger(defaultCfg.Server)
 	testProvider := testRemoteConfigProvider{InitialConfig: &am}
 	testProvider.fetchedConfigBytesToReturn = invalidCfgBytes
-<<<<<<< HEAD
 	testProvider.cachedConfigToReturn = cachedConfig
 
 	// flagset is required because some default values are extracted from it.
 	// In addition, some flags are defined as dependencies for validation
-=======
-	testProvider.cachedConfigToReturn = &defaultCfg
->>>>>>> a2d4601e
-	fs := flag.NewFlagSet("test", flag.ExitOnError)
-	features.Register(fs, allFeatures)
-	DefaultConfig.RegisterFlags(fs)
+	fs := flag.NewFlagSet("test", flag.ExitOnError)
+	features.Register(fs, allFeatures)
+	defaultCfg.RegisterFlags(fs)
 
 	cfg, err := getRemoteConfig(true, &testProvider, logger, fs, []string{}, "test")
 	assert.NoError(t, err)
 	assert.False(t, testProvider.didCacheRemoteConfig)
 
 	// check that the returned config is the cached one
-<<<<<<< HEAD
 	// Note: Validate is required for the comparison as it mutates the config (probably needs refactor)
-	expected := DefaultConfig
+	expected := defaultCfg
 	expected.Validate(fs)
 	assert.True(t, util.CompareYAML(*cfg, expected))
 }
 
 func TestGetRemoteConfig_EmptyBaseConfig(t *testing.T) {
+	defaultCfg := DefaultConfig()
+
 	validConfig := `
 base_config: ""
 snippets: []
 `
 	cfgBytes := []byte(validConfig)
 	am := validAgentManagementConfig
-	logger := server.NewLogger(&server.DefaultConfig)
+	logger := server.NewLogger(defaultCfg.Server)
 	testProvider := testRemoteConfigProvider{InitialConfig: &am}
 	testProvider.fetchedConfigBytesToReturn = cfgBytes
 	testProvider.cachedConfigToReturn = cachedConfig
 
 	fs := flag.NewFlagSet("test", flag.ExitOnError)
 	features.Register(fs, allFeatures)
-	DefaultConfig.RegisterFlags(fs)
+	defaultCfg.RegisterFlags(fs)
 
 	cfg, err := getRemoteConfig(true, &testProvider, logger, fs, []string{}, "test")
 	assert.NoError(t, err)
@@ -381,6 +360,7 @@
 }
 
 func TestGetRemoteConfig_ValidBaseConfig(t *testing.T) {
+	defaultCfg := DefaultConfig()
 	validConfig := `
 base_config: |
   server:
@@ -417,21 +397,21 @@
 `
 	cfgBytes := []byte(validConfig)
 	am := validAgentManagementConfig
-	logger := server.NewLogger(&server.DefaultConfig)
+	logger := server.NewLogger(defaultCfg.Server)
 	testProvider := testRemoteConfigProvider{InitialConfig: &am}
 	testProvider.fetchedConfigBytesToReturn = cfgBytes
 	testProvider.cachedConfigToReturn = cachedConfig
 
 	fs := flag.NewFlagSet("test", flag.ExitOnError)
 	features.Register(fs, allFeatures)
-	DefaultConfig.RegisterFlags(fs)
+	defaultCfg.RegisterFlags(fs)
 
 	cfg, err := getRemoteConfig(true, &testProvider, logger, fs, []string{}, "test")
 	assert.NoError(t, err)
 	assert.True(t, testProvider.didCacheRemoteConfig)
 
 	// check that the returned config is not the cached one
-	assert.False(t, util.CompareYAML(*cfg, DefaultConfig))
+	assert.False(t, util.CompareYAML(*cfg, defaultCfg))
 
 	// check some fields to make sure the config was parsed correctly
 	assert.Equal(t, "debug", cfg.Server.LogLevel.String())
@@ -442,6 +422,7 @@
 }
 
 func TestGetRemoteConfig_ExpandsEnvVars(t *testing.T) {
+	defaultCfg := DefaultConfig()
 	validConfig := `
 base_config: |
   server:
@@ -474,7 +455,7 @@
 
 	cfgBytes := []byte(validConfig)
 	am := validAgentManagementConfig
-	logger := server.NewLogger(&server.DefaultConfig)
+	logger := server.NewLogger(defaultCfg.Server)
 	testProvider := testRemoteConfigProvider{InitialConfig: &am}
 	testProvider.fetchedConfigBytesToReturn = cfgBytes
 	testProvider.cachedConfigToReturn = cachedConfig
@@ -483,13 +464,10 @@
 	var configExpandEnv bool
 	fs.BoolVar(&configExpandEnv, "config.expand-env", false, "")
 	features.Register(fs, allFeatures)
-	DefaultConfig.RegisterFlags(fs)
+	defaultCfg.RegisterFlags(fs)
 
 	cfg, err := getRemoteConfig(true, &testProvider, logger, fs, []string{"-config.expand-env"}, "test")
 	assert.NoError(t, err)
 	assert.Equal(t, "15s", cfg.Metrics.Configs[0].ScrapeConfigs[0].ScrapeInterval.String())
 	assert.Equal(t, "json", cfg.Server.LogFormat.String())
-=======
-	assert.True(t, util.CompareYAML(*cfg, defaultCfg))
->>>>>>> a2d4601e
 }